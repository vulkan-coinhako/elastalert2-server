{
  "name": "@bitsensor/elastalert",
<<<<<<< HEAD
  "version": "0.0.3",
=======
  "version": "0.0.5",
>>>>>>> 3c713542
  "description": "Server that manages an ElastAlert installation. Can be used standalone or as module in another application. Exposes REST API.",
  "license": "MIT",
  "main": "index.js",
  "author": {
    "name": "BitSensor",
    "url": "https://bitsensor.io",
    "email": "dev@bitsensor.io"
  },
  "repository": {
    "type": "git",
    "url": "git+https://git.bitsensor.io/back-end/elastalert.git"
  },
  "directories": {
    "lib": "./lib",
    "test": "./test"
  },
  "dependencies": {
    "@bitsensor/elastalert-lib": "~0.0.2",
    "babel-register": "^6.14.0",
    "body-parser": "^1.15.2",
    "bunyan": "^1.8.1",
    "express": "^4.14.0",
    "joi": "^9.0.4",
    "lodash": "^4.15.0",
    "mkdirp": "^0.5.1",
    "object-resolve-path": "^1.1.1"
  },
  "devDependencies": {
    "babel-cli": "^6.11.4",
    "babel-preset-es2015": "^6.13.2",
    "eslint": "^3.4.0",
    "husky": "^0.11.7",
    "istanbul": "~0.4.4",
    "mocha": "~3.0.2"
  },
  "scripts": {
    "build": "babel src -d lib",
    "start": "sh ./scripts/start.sh",
    "test": "./scripts/test.sh",
    "update-authors": "./scripts/update-authors.sh",
    "precommit": "eslint ."
  }
}<|MERGE_RESOLUTION|>--- conflicted
+++ resolved
@@ -1,10 +1,6 @@
 {
   "name": "@bitsensor/elastalert",
-<<<<<<< HEAD
-  "version": "0.0.3",
-=======
   "version": "0.0.5",
->>>>>>> 3c713542
   "description": "Server that manages an ElastAlert installation. Can be used standalone or as module in another application. Exposes REST API.",
   "license": "MIT",
   "main": "index.js",
